--- conflicted
+++ resolved
@@ -161,7 +161,6 @@
     /// * `blob`: the contents of the blob
     ///
     /// This function returns `Ok())` when the given signature has been verified, otherwise returns an `Err`.
-<<<<<<< HEAD
     fn verify_blob(cert: &[u8], signature: Signature, blob: &[u8]) -> Result<()> {
         // try to parse PEM from Base64 at first or from the raw bytes if it fails.
         let pem = BASE64_STD_ENGINE
@@ -170,13 +169,7 @@
             .and_then(|decoded| pem::parse(decoded).map_err(SigstoreError::from))
             .or_else(|_| pem::parse(cert).map_err(SigstoreError::from))?;
 
-        let cert = Certificate::from_der(&pem.contents).map_err(|e| {
-=======
-    fn verify_blob(cert: &str, signature: &str, blob: &[u8]) -> Result<()> {
-        let cert = BASE64_STD_ENGINE.decode(cert)?;
-        let pem = pem::parse(cert)?;
         let cert = Certificate::from_der(pem.contents()).map_err(|e| {
->>>>>>> 42a63a0f
             SigstoreError::PKCS8SpkiError(format!("parse der into cert failed: {e}"))
         })?;
         let spki = cert.tbs_certificate.subject_public_key_info;
