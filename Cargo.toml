[package]
name = "sigstore"
description = "An experimental crate to interact with sigstore"
version = "0.10.0"
edition = "2021"
authors = ["sigstore-rs developers"]
license = "Apache-2.0"
readme = "README.md"
repository = "https://github.com/sigstore/sigstore-rs"

[package.metadata.docs.rs]
all-features = true

[features]
default = ["full-native-tls", "cached-client", "sigstore-trust-root", "bundle"]
wasm = ["getrandom/js", "ring/wasm32_unknown_unknown_js", "chrono/wasmbind"]

full-native-tls = [
  "fulcio-native-tls",
  "rekor-native-tls",
  "cosign-native-tls",
  "mock-client-native-tls",
  "sigstore-trust-root-native-tls",
]
full-rustls-tls = [
  "fulcio-rustls-tls",
  "rekor-rustls-tls",
  "cosign-rustls-tls",
  "mock-client-rustls-tls",
  "sigstore-trust-root-rustls-tls",
]

# This features is used by tests that use docker to create a registry
test-registry = []

oauth-native-tls = ["openidconnect/native-tls", "oauth"]
oauth-rustls-tls = ["openidconnect/rustls-tls", "oauth"]
oauth = ["openidconnect"]

fulcio-native-tls = ["oauth-native-tls", "reqwest/native-tls", "fulcio"]
fulcio-rustls-tls = ["oauth-rustls-tls", "reqwest/rustls-tls", "fulcio"]
fulcio = ["oauth", "serde_with"]

rekor-native-tls = ["reqwest/native-tls", "rekor"]
rekor-rustls-tls = ["reqwest/rustls-tls", "rekor"]
rekor = ["reqwest"]

sign = ["sigstore_protobuf_specs", "fulcio", "rekor", "cert"]
verify = ["sigstore_protobuf_specs", "fulcio", "rekor", "cert"]
bundle = ["sign", "verify"]

sigstore-trust-root = [
  "sigstore_protobuf_specs",
  "futures-util",
  "tough",
  "reqwest_0_11",
  "regex",
  "tokio/sync",
]
sigstore-trust-root-native-tls = [
  "reqwest_0_11/native-tls",
  "sigstore-trust-root",
]
sigstore-trust-root-rustls-tls = [
  "reqwest_0_11/rustls-tls",
  "sigstore-trust-root",
]

cosign-native-tls = [
  "oci-distribution/native-tls",
  "cert",
  "cosign",
  "registry-native-tls",
]
cosign-rustls-tls = [
  "oci-distribution/rustls-tls",
  "cert",
  "cosign",
  "registry-rustls-tls",
]
cosign = ["olpc-cjson"]
cert = []

registry-native-tls = ["oci-distribution/native-tls", "registry"]
registry-rustls-tls = ["oci-distribution/rustls-tls", "registry"]
registry = ["olpc-cjson"]

mock-client-native-tls = ["oci-distribution/native-tls", "mock-client"]
mock-client-rustls-tls = ["oci-distribution/rustls-tls", "mock-client"]
mock-client = []

cached-client = ["cached"]

[dependencies]
async-trait = "0.1"
base64 = "0.22"
cached = { version = "0.53", optional = true, features = ["async"] }
cfg-if = "1.0.0"
<<<<<<< HEAD
chrono = { version = "0.4.23", feature = "clock" }
const-oid = "0.9.1"
der = "0.6.1"
digest = { version = "0.10.3", default-features = false }
ecdsa = { version = "0.15", features = [ "pkcs8", "digest", "der" ] }
ed25519 = { version = "=2.1", features = [ "alloc" ] }
ed25519-dalek = { version = "2.0.0-pre.0", features = [ "pkcs8", "rand_core" ] }
elliptic-curve = { version = "0.12.2", features = [ "arithmetic", "pem" ] }
lazy_static = "1.4.0"
oci-distribution = { version = "0.9", default-features = false, optional = true }
olpc-cjson = "0.1"
openidconnect = { version = "2.3", default-features = false, features = [ "reqwest" ], optional = true}
p256 = "0.12"
p384 = "0.12"
webbrowser = "0.8.4"
pem = "1.0.2"
picky = { version = "7.0.0-rc.5", default-features = false, features = [ "x509", "ec" ] }
pkcs1 = "0.4.0"
pkcs8 = { version = "0.9.0", features = ["pem", "alloc", "pkcs5", "encryption"] }
rand = { version = "0.8.5", features = [ "getrandom", "std" ] }
getrandom = "0.2.8"
regex = { version = "1.5.5", optional = true }
reqwest = { version = "0.11", default-features = false, features = ["json", "multipart"], optional = true}
rsa = "0.8.0"
scrypt = "0.10.0"
serde = { version = "1.0.136", features = ["derive"] }
serde_json = "1.0.79"
serde_with = { version = "2.3", features = ["base64", "hex" ] }
sha2 = { version = "0.10.6", features = ["oid"] }
signature = { version = "2.0" }
thiserror = "1.0.30"
tokio = { version = "1.17.0", features = ["rt"] }
tough = { version = "0.13", features = [ "http" ], optional = true }
tracing = "0.1.31"
url = "2.2.2"
x509-cert = { version = "0.1.1", features = [ "pem", "std" ] }
xsalsa20poly1305 = "0.9.0"
zeroize = "1.5.7"
=======
chrono = { version = "0.4", default-features = false, features = [
  "now",
  "serde",
] }
const-oid = { version = "0.9", features = ["db"] }
digest = { version = "0.10", default-features = false }
ecdsa = { version = "0.16", features = ["pkcs8", "digest", "der", "signing"] }
ed25519 = { version = "2.2", features = ["alloc"] }
ed25519-dalek = { version = "2.1", features = ["pkcs8", "rand_core"] }
elliptic-curve = { version = "0.13", features = ["arithmetic", "pem"] }
futures = "0.3"
futures-util = { version = "0.3", optional = true }
lazy_static = "1.5"
oci-distribution = { version = "0.11", default-features = false, optional = true }
olpc-cjson = { version = "0.1", optional = true }
openidconnect = { version = "3.5", default-features = false, features = [
  "reqwest",
], optional = true }
p256 = "0.13"
p384 = "0.13"
webbrowser = "1.0"
pem = { version = "3.0", features = ["serde"] }
pkcs1 = { version = "0.7", features = ["std"] }
pkcs8 = { version = "0.10", features = ["pem", "alloc", "pkcs5", "encryption"] }
rand = { version = "0.8", features = ["getrandom", "std"] }
getrandom = "0.2"
regex = { version = "1.10", optional = true }
reqwest = { version = "0.12", default-features = false, features = [
  "json",
  "multipart",
], optional = true }
# We have to include this old version of reqwest because tough is currently using it.
# By including it, we can configure which TLS backend it's going to use, otherwise fetching the
# TUF sigstore repository will fail at runtime because the old version of reqwest
# will be compiled withtout TLS support.
reqwest_0_11 = { package = "reqwest", version = "0.11", default-features = false, optional = true }
rsa = "0.9"
scrypt = "0.11"
serde = { version = "1.0", features = ["derive"] }
serde_json = "1.0"
serde_with = { version = "3.9", features = ["base64", "json"], optional = true }
sha2 = { version = "0.10", features = ["oid"] }
signature = { version = "2.2" }
sigstore_protobuf_specs = { version = "0.3", optional = true }
thiserror = "1.0"
tokio = { version = "1", features = ["rt"] }
tokio-util = { version = "0.7", features = ["io-util"] }
tough = { version = "0.18", features = ["http"], optional = true }
tracing = "0.1"
url = "2.5"
x509-cert = { version = "0.2", features = ["builder", "pem", "std", "sct"] }
crypto_secretbox = "0.1"
zeroize = "1.8"
rustls-webpki = { version = "0.102", features = ["alloc"] }
serde_repr = "0.1"
hex = "0.4"
json-syntax = { version = "0.12", features = ["canonicalize", "serde"] }
tls_codec = { version = "0.4", features = ["derive"] }
ring = "0.17"
>>>>>>> 42a63a0f

[dev-dependencies]
anyhow = { version = "1.0", features = ["backtrace"] }
assert-json-diff = "2.0"
clap = { version = "4.5", features = ["derive"] }
docker_credential = "1.3"
openssl = "0.10"
rstest = "0.22"
serial_test = "3.1"
tempfile = "3.12"
testcontainers = "0.22"
tokio = { version = "1", features = ["rt", "rt-multi-thread"] }
tracing-subscriber = { version = "0.3", features = ["env-filter"] }

# cosign example mappings

[[example]]
name = "verify"
path = "examples/cosign/verify/main.rs"

[[example]]
name = "verify-blob"
path = "examples/cosign/verify-blob/main.rs"

[[example]]
name = "verify-bundle"
path = "examples/cosign/verify-bundle/main.rs"

[[example]]
name = "sign"
path = "examples/cosign/sign/main.rs"

# openidconnect example mappings

[[example]]
name = "openidconnect"
path = "examples/openidflow/openidconnect/main.rs"

# key interface mappings

[[example]]
name = "key_pair_gen_sign_verify"
path = "examples/key_interface/key_pair_gen_sign_verify/main.rs"

[[example]]
name = "key_pair_gen_and_export"
path = "examples/key_interface/key_pair_gen_and_export/main.rs"

[[example]]
name = "key_pair_import"
path = "examples/key_interface/key_pair_import/main.rs"

# rekor example mappings

[[example]]
name = "create_log_entry"
path = "examples/rekor/create_log_entry/main.rs"

[[example]]
name = "get_log_entry_by_index"
path = "examples/rekor/get_log_entry_by_index/main.rs"

[[example]]
name = "get_log_entry_by_uuid"
path = "examples/rekor/get_log_entry_by_uuid/main.rs"

[[example]]
name = "get_log_info"
path = "examples/rekor/get_log_info/main.rs"

[[example]]
name = "get_log_proof"
path = "examples/rekor/get_log_proof/main.rs"

[[example]]
name = "get_public_key"
path = "examples/rekor/get_public_key/main.rs"

[[example]]
name = "search_index"
path = "examples/rekor/search_index/main.rs"

[[example]]
name = "search_log_query"
path = "examples/rekor/search_log_query/main.rs"

[[example]]
name = "fulcio_cert"
path = "examples/fulcio/cert/main.rs"<|MERGE_RESOLUTION|>--- conflicted
+++ resolved
@@ -96,46 +96,6 @@
 base64 = "0.22"
 cached = { version = "0.53", optional = true, features = ["async"] }
 cfg-if = "1.0.0"
-<<<<<<< HEAD
-chrono = { version = "0.4.23", feature = "clock" }
-const-oid = "0.9.1"
-der = "0.6.1"
-digest = { version = "0.10.3", default-features = false }
-ecdsa = { version = "0.15", features = [ "pkcs8", "digest", "der" ] }
-ed25519 = { version = "=2.1", features = [ "alloc" ] }
-ed25519-dalek = { version = "2.0.0-pre.0", features = [ "pkcs8", "rand_core" ] }
-elliptic-curve = { version = "0.12.2", features = [ "arithmetic", "pem" ] }
-lazy_static = "1.4.0"
-oci-distribution = { version = "0.9", default-features = false, optional = true }
-olpc-cjson = "0.1"
-openidconnect = { version = "2.3", default-features = false, features = [ "reqwest" ], optional = true}
-p256 = "0.12"
-p384 = "0.12"
-webbrowser = "0.8.4"
-pem = "1.0.2"
-picky = { version = "7.0.0-rc.5", default-features = false, features = [ "x509", "ec" ] }
-pkcs1 = "0.4.0"
-pkcs8 = { version = "0.9.0", features = ["pem", "alloc", "pkcs5", "encryption"] }
-rand = { version = "0.8.5", features = [ "getrandom", "std" ] }
-getrandom = "0.2.8"
-regex = { version = "1.5.5", optional = true }
-reqwest = { version = "0.11", default-features = false, features = ["json", "multipart"], optional = true}
-rsa = "0.8.0"
-scrypt = "0.10.0"
-serde = { version = "1.0.136", features = ["derive"] }
-serde_json = "1.0.79"
-serde_with = { version = "2.3", features = ["base64", "hex" ] }
-sha2 = { version = "0.10.6", features = ["oid"] }
-signature = { version = "2.0" }
-thiserror = "1.0.30"
-tokio = { version = "1.17.0", features = ["rt"] }
-tough = { version = "0.13", features = [ "http" ], optional = true }
-tracing = "0.1.31"
-url = "2.2.2"
-x509-cert = { version = "0.1.1", features = [ "pem", "std" ] }
-xsalsa20poly1305 = "0.9.0"
-zeroize = "1.5.7"
-=======
 chrono = { version = "0.4", default-features = false, features = [
   "now",
   "serde",
@@ -177,6 +137,7 @@
 serde = { version = "1.0", features = ["derive"] }
 serde_json = "1.0"
 serde_with = { version = "3.9", features = ["base64", "json"], optional = true }
+serde_with = { version = "2.3", features = ["base64", "hex" ] }
 sha2 = { version = "0.10", features = ["oid"] }
 signature = { version = "2.2" }
 sigstore_protobuf_specs = { version = "0.3", optional = true }
@@ -195,7 +156,6 @@
 json-syntax = { version = "0.12", features = ["canonicalize", "serde"] }
 tls_codec = { version = "0.4", features = ["derive"] }
 ring = "0.17"
->>>>>>> 42a63a0f
 
 [dev-dependencies]
 anyhow = { version = "1.0", features = ["backtrace"] }
